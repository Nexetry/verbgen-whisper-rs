--- conflicted
+++ resolved
@@ -80,14 +80,10 @@
 
 ## Building
 
-<<<<<<< HEAD
 See [BUILDING.md](BUILDING.md) for instructions for building whisper-rs on Windows and OSX M1,
 or with OpenVINO on any OS.
-Besides OpenVINO, Linux builds should just work out of the box.
-=======
-See [BUILDING.md](BUILDING.md) for instructions for building whisper-rs on Windows and OSX M1. Linux builds should just
+Besides OpenVINO, Linux builds should just
 work out of the box.
->>>>>>> eb09788a
 
 ## Troubleshooting
 
