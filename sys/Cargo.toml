[package]
name = "whisper-rs-sys"
version = "0.11.0"
edition = "2021"
description = "Rust bindings for whisper.cpp (FFI bindings)"
license = "Unlicense"
documentation = "https://docs.rs/whisper-rs-sys"
repository = "https://github.com/tazz4843/whisper-rs"
links = "whisper"
include = [
	"whisper.cpp/bindings/javascript/package-tmpl.json",
	"whisper.cpp/bindings/CMakeLists.txt",
	"whisper.cpp/CMakeLists.txt",
	"whisper.cpp/cmake",
	"whisper.cpp/src/coreml",
	"whisper.cpp/src/CMakeLists.txt",
	"whisper.cpp/src/whisper.cpp",
	"whisper.cpp/include/whisper.h",
	"whisper.cpp/ggml/CMakeLists.txt",
	"whisper.cpp/ggml/src/CMakeLists.txt",
	"whisper.cpp/ggml/src/ggml.c",
	"whisper.cpp/ggml/src/ggml-aarch64.c",
	"whisper.cpp/ggml/src/ggml-aarch64.h",
	"whisper.cpp/ggml/src/ggml-alloc.c",
	"whisper.cpp/ggml/src/ggml-backend-impl.h",
	"whisper.cpp/ggml/src/ggml-backend.c",
	"whisper.cpp/ggml/src/ggml-backend.cpp",
	"whisper.cpp/ggml/src/ggml-cuda.cu",
	"whisper.cpp/ggml/src/ggml-common.h",
	"whisper.cpp/ggml/src/ggml-cpu-impl.h",
	"whisper.cpp/ggml/src/ggml-impl.h",
	"whisper.cpp/ggml/src/ggml-metal.m",
	"whisper.cpp/ggml/src/ggml-metal.metal",
	"whisper.cpp/ggml/src/ggml-quants.h",
	"whisper.cpp/ggml/src/ggml-quants.c",
	"whisper.cpp/ggml/include/ggml.h",
	"whisper.cpp/ggml/include/ggml-alloc.h",
	"whisper.cpp/ggml/include/ggml-backend.h",
	"whisper.cpp/ggml/include/ggml-blas.h",
	"whisper.cpp/ggml/include/ggml-cann.h",
	"whisper.cpp/ggml/include/ggml-cuda.h",
	"whisper.cpp/ggml/include/ggml-kompute.h",
	"whisper.cpp/ggml/include/ggml-metal.h",
	"whisper.cpp/ggml/include/ggml-rpc.h",
	"whisper.cpp/ggml/include/ggml-sycl.h",
	"whisper.cpp/ggml/include/ggml-vulkan.h",
	"whisper.cpp/LICENSE",
	"src/*.rs",
	"build.rs",
	"wrapper.h",
]

# See more keys and their definitions at https://doc.rust-lang.org/cargo/reference/manifest.html

[features]
coreml = []
cuda = []
<<<<<<< HEAD
opencl = []
openvino = []

[dependencies]
=======
hipblas = []
openblas = []
metal = []
vulkan = []
force-debug = []
openmp = []
>>>>>>> eb09788a

[build-dependencies]
cmake = "0.1"
bindgen = "0.69"
cfg-if = "1"
fs_extra = "1.3"<|MERGE_RESOLUTION|>--- conflicted
+++ resolved
@@ -55,19 +55,15 @@
 [features]
 coreml = []
 cuda = []
-<<<<<<< HEAD
-opencl = []
-openvino = []
-
-[dependencies]
-=======
 hipblas = []
 openblas = []
 metal = []
 vulkan = []
 force-debug = []
 openmp = []
->>>>>>> eb09788a
+openvino = []
+
+[dependencies]
 
 [build-dependencies]
 cmake = "0.1"
