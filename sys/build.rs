#![allow(clippy::uninlined_format_args)]

extern crate bindgen;

use cmake::Config;
use std::env;
use std::fs::File;
use std::io::{BufRead, BufReader};
use std::path::PathBuf;

fn main() {
    // Fail-fast test for OpenVINO
    #[cfg(feature = "openvino")]
    if let Ok(openvino_dir) = env::var("OpenVINO_DIR") {
        // see if we can find OpenVINOConfig.cmake
        let openvino_config_path = PathBuf::from(&openvino_dir).join("OpenVINOConfig.cmake");
        if !openvino_config_path.exists() {
            panic!(
                "Couldn't find OpenVINOConfig.cmake in OpenVINO_DIR. Please set it to the path where `OpenVINOConfig.cmake` can be found.\n\
                On Arch Linux, if you installed the AUR package, this path is `/opt/intel/openvino/runtime/cmake/`.\n\
                Note the `/cmake/` at the end of the path."
            );
        }
    } else {
        panic!(
            "Couldn't find the OpenVINO_DIR environment variable. Please set it to the path where `OpenVINOConfig.cmake` can be found.\n\
            On Arch Linux, if you installed the AUR package, this path is `/opt/intel/openvino/runtime/cmake/`."
        );
    }


    let target = env::var("TARGET").unwrap();
    // Link C++ standard library
    if let Some(cpp_stdlib) = get_cpp_link_stdlib(&target) {
        println!("cargo:rustc-link-lib=dylib={}", cpp_stdlib);
    }
    // Link macOS Accelerate framework for matrix calculations
    if target.contains("apple") {
        println!("cargo:rustc-link-lib=framework=Accelerate");
        #[cfg(feature = "coreml")]
        {
            println!("cargo:rustc-link-lib=framework=Foundation");
            println!("cargo:rustc-link-lib=framework=CoreML");
        }
        #[cfg(feature = "metal")]
        {
            println!("cargo:rustc-link-lib=framework=Foundation");
            println!("cargo:rustc-link-lib=framework=Metal");
            println!("cargo:rustc-link-lib=framework=MetalKit");
        }
    }

    #[cfg(feature = "coreml")]
    println!("cargo:rustc-link-lib=static=whisper.coreml");

    #[cfg(feature = "openblas")]
    {
        if let Ok(openblas_path) = env::var("OPENBLAS_PATH") {
            println!(
                "cargo::rustc-link-search={}",
                PathBuf::from(openblas_path).join("lib").display()
            );
        }
        if cfg!(windows) {
            println!("cargo:rustc-link-lib=libopenblas");
        } else {
            println!("cargo:rustc-link-lib=openblas");
        }
    }
    #[cfg(feature = "cuda")]
    {
        println!("cargo:rustc-link-lib=cublas");
        println!("cargo:rustc-link-lib=cudart");
        println!("cargo:rustc-link-lib=cublasLt");
        println!("cargo:rustc-link-lib=cuda");
        cfg_if::cfg_if! {
            if #[cfg(target_os = "windows")] {
                let cuda_path = PathBuf::from(env::var("CUDA_PATH").unwrap()).join("lib/x64");
                println!("cargo:rustc-link-search={}", cuda_path.display());
            } else {
                println!("cargo:rustc-link-lib=culibos");
                println!("cargo:rustc-link-search=/usr/local/cuda/lib64");
                println!("cargo:rustc-link-search=/usr/local/cuda/lib64/stubs");
                println!("cargo:rustc-link-search=/opt/cuda/lib64");
                println!("cargo:rustc-link-search=/opt/cuda/lib64/stubs");
            }
        }
    }
    #[cfg(feature = "hipblas")]
    {
        println!("cargo:rustc-link-lib=hipblas");
        println!("cargo:rustc-link-lib=rocblas");
        println!("cargo:rustc-link-lib=amdhip64");

        cfg_if::cfg_if! {
            if #[cfg(target_os = "windows")] {
                panic!("Due to a problem with the last revision of the ROCm 5.7 library, it is not possible to compile the library for the windows environment.\nSee https://github.com/ggerganov/whisper.cpp/issues/2202 for more details.")
            } else {
                println!("cargo:rerun-if-env-changed=HIP_PATH");

                let hip_path = match env::var("HIP_PATH") {
                    Ok(path) =>PathBuf::from(path),
                    Err(_) => PathBuf::from("/opt/rocm"),
                };
                let hip_lib_path = hip_path.join("lib");

                println!("cargo:rustc-link-search={}",hip_lib_path.display());
            }
        }
    }

    #[cfg(feature = "openmp")]
    {
        if target.contains("gnu") {
            println!("cargo:rustc-link-lib=gomp");
        } else if target.contains("apple") {
            println!("cargo:rustc-link-lib=omp");
            println!("cargo:rustc-link-search=/opt/homebrew/opt/libomp/lib");
        }
    }

    println!("cargo:rerun-if-changed=wrapper.h");

    let out = PathBuf::from(env::var("OUT_DIR").unwrap());
    let whisper_root = out.join("whisper.cpp/");

    if !whisper_root.exists() {
        std::fs::create_dir_all(&whisper_root).unwrap();
        fs_extra::dir::copy("./whisper.cpp", &out, &Default::default()).unwrap_or_else(|e| {
            panic!(
                "Failed to copy whisper sources into {}: {}",
                whisper_root.display(),
                e
            )
        });
    }

    if env::var("WHISPER_DONT_GENERATE_BINDINGS").is_ok() {
        let _: u64 = std::fs::copy("src/bindings.rs", out.join("bindings.rs"))
            .expect("Failed to copy bindings.rs");
    } else {
        let bindings = bindgen::Builder::default().header("wrapper.h");

        #[cfg(feature = "metal")]
        let bindings = bindings.header("whisper.cpp/ggml/include/ggml-metal.h");

        let bindings = bindings
            .clang_arg("-I./whisper.cpp/include")
            .clang_arg("-I./whisper.cpp/ggml/include")
            .parse_callbacks(Box::new(bindgen::CargoCallbacks::new()))
            .generate();

        match bindings {
            Ok(b) => {
                let out_path = PathBuf::from(env::var("OUT_DIR").unwrap());
                b.write_to_file(out_path.join("bindings.rs"))
                    .expect("Couldn't write bindings!");
            }
            Err(e) => {
                println!("cargo:warning=Unable to generate bindings: {}", e);
                println!("cargo:warning=Using bundled bindings.rs, which may be out of date");
                // copy src/bindings.rs to OUT_DIR
                std::fs::copy("src/bindings.rs", out.join("bindings.rs"))
                    .expect("Unable to copy bindings.rs");
            }
        }
    };

    // stop if we're on docs.rs
    if env::var("DOCS_RS").is_ok() {
        return;
    }

    let mut config = Config::new(&whisper_root);

    config
        .profile("Release")
        .define("BUILD_SHARED_LIBS", "OFF")
        .define("WHISPER_ALL_WARNINGS", "OFF")
        .define("WHISPER_ALL_WARNINGS_3RD_PARTY", "OFF")
        .define("WHISPER_BUILD_TESTS", "OFF")
        .define("WHISPER_BUILD_EXAMPLES", "OFF")
        .very_verbose(true)
        .pic(true);

    if cfg!(feature = "coreml") {
        config.define("WHISPER_COREML", "ON");
        config.define("WHISPER_COREML_ALLOW_FALLBACK", "1");
    }

    if cfg!(feature = "cuda") {
        config.define("GGML_CUDA", "ON");
    }

    if cfg!(feature = "hipblas") {
        config.define("GGML_HIPBLAS", "ON");
        config.define("CMAKE_C_COMPILER", "hipcc");
        config.define("CMAKE_CXX_COMPILER", "hipcc");
        println!("cargo:rerun-if-env-changed=AMDGPU_TARGETS");
        if let Ok(gpu_targets) = env::var("AMDGPU_TARGETS") {
            config.define("AMDGPU_TARGETS", gpu_targets);
        }
    }

<<<<<<< HEAD
    #[cfg(feature = "openvino")]
    cmd.arg("-DWHISPER_OPENVINO=1");

    cmd.arg("-DCMAKE_POSITION_INDEPENDENT_CODE=ON");
=======
    if cfg!(feature = "vulkan") {
        config.define("GGML_VULKAN", "ON");
        if cfg!(windows) {
            println!("cargo:rerun-if-env-changed=VULKAN_SDK");
            println!("cargo:rustc-link-lib=vulkan-1");
            let vulkan_path = match env::var("VULKAN_SDK") {
                Ok(path) => PathBuf::from(path),
                Err(_) => panic!(
                    "Please install Vulkan SDK and ensure that VULKAN_SDK env variable is set"
                ),
            };
            let vulkan_lib_path = vulkan_path.join("Lib");
            println!("cargo:rustc-link-search={}", vulkan_lib_path.display());
        } else if cfg!(target_os = "macos") {
            println!("cargo:rerun-if-env-changed=VULKAN_SDK");
            println!("cargo:rustc-link-lib=vulkan");
            let vulkan_path = match env::var("VULKAN_SDK") {
                Ok(path) => PathBuf::from(path),
                Err(_) => panic!(
                    "Please install Vulkan SDK and ensure that VULKAN_SDK env variable is set"
                ),
            };
            let vulkan_lib_path = vulkan_path.join("lib");
            println!("cargo:rustc-link-search={}", vulkan_lib_path.display());
        } else {
            println!("cargo:rustc-link-lib=vulkan");
        }
    }
>>>>>>> eb09788a

    if cfg!(feature = "openblas") {
        config.define("GGML_BLAS", "ON");
    }

    if cfg!(feature = "metal") {
        config.define("GGML_METAL", "ON");
        config.define("GGML_METAL_NDEBUG", "ON");
        config.define("GGML_METAL_EMBED_LIBRARY", "ON");
    } else {
        // Metal is enabled by default, so we need to explicitly disable it
        config.define("GGML_METAL", "OFF");
    }

    if cfg!(debug_assertions) || cfg!(feature = "force-debug") {
        // debug builds are too slow to even remotely be usable,
        // so we build with optimizations even in debug mode
        config.define("CMAKE_BUILD_TYPE", "RelWithDebInfo");
        config.cxxflag("-DWHISPER_DEBUG");
    }

    // Allow passing any WHISPER or CMAKE compile flags
    for (key, value) in env::vars() {
        let is_whisper_flag =
            key.starts_with("WHISPER_") && key != "WHISPER_DONT_GENERATE_BINDINGS";
        let is_cmake_flag = key.starts_with("CMAKE_");
        if is_whisper_flag || is_cmake_flag {
            config.define(&key, &value);
        }
    }

    if cfg!(not(feature = "openmp")) {
        config.define("GGML_OPENMP", "OFF");
    }

    let destination = config.build();

    add_link_search_path(&out.join("build")).unwrap();

    println!("cargo:rustc-link-search=native={}", destination.display());
    println!("cargo:rustc-link-lib=static=whisper");
    println!("cargo:rustc-link-lib=static=ggml");

    println!(
        "cargo:WHISPER_CPP_VERSION={}",
        get_whisper_cpp_version(&whisper_root)
            .expect("Failed to read whisper.cpp CMake config")
            .expect("Could not find whisper.cpp version declaration"),
    );

    // for whatever reason this file is generated during build and triggers cargo complaining
    _ = std::fs::remove_file("bindings/javascript/package.json");
}

// From https://github.com/alexcrichton/cc-rs/blob/fba7feded71ee4f63cfe885673ead6d7b4f2f454/src/lib.rs#L2462
fn get_cpp_link_stdlib(target: &str) -> Option<&'static str> {
    if target.contains("msvc") {
        None
    } else if target.contains("apple") || target.contains("freebsd") || target.contains("openbsd") {
        Some("c++")
    } else if target.contains("android") {
        Some("c++_shared")
    } else {
        Some("stdc++")
    }
}

fn add_link_search_path(dir: &std::path::Path) -> std::io::Result<()> {
    if dir.is_dir() {
        println!("cargo:rustc-link-search={}", dir.display());
        for entry in std::fs::read_dir(dir)? {
            add_link_search_path(&entry?.path())?;
        }
    }
    Ok(())
}

fn get_whisper_cpp_version(whisper_root: &std::path::Path) -> std::io::Result<Option<String>> {
    let cmake_lists = BufReader::new(File::open(whisper_root.join("CMakeLists.txt"))?);

    for line in cmake_lists.lines() {
        let line = line?;

        if let Some(suffix) = line.strip_prefix(r#"project("whisper.cpp" VERSION "#) {
            let whisper_cpp_version = suffix.trim_end_matches(')');
            return Ok(Some(whisper_cpp_version.into()));
        }
    }

    Ok(None)
}<|MERGE_RESOLUTION|>--- conflicted
+++ resolved
@@ -201,13 +201,9 @@
             config.define("AMDGPU_TARGETS", gpu_targets);
         }
     }
-
-<<<<<<< HEAD
     #[cfg(feature = "openvino")]
     cmd.arg("-DWHISPER_OPENVINO=1");
-
-    cmd.arg("-DCMAKE_POSITION_INDEPENDENT_CODE=ON");
-=======
+	
     if cfg!(feature = "vulkan") {
         config.define("GGML_VULKAN", "ON");
         if cfg!(windows) {
@@ -236,7 +232,6 @@
             println!("cargo:rustc-link-lib=vulkan");
         }
     }
->>>>>>> eb09788a
 
     if cfg!(feature = "openblas") {
         config.define("GGML_BLAS", "ON");
